"""
Django settings for cc_licenses project.
"""
import os
from babel import Locale
from django.conf.locale import LANG_INFO

# Build paths inside the project like this: os.path.join(BASE_DIR, ...)
# SETTINGS_DIR is where this settings file is
SETTINGS_DIR = os.path.dirname(os.path.abspath(__file__))
# PROJECT_DIR is the directory under root that contains the settings directory, urls.py, and other global stuff.
PROJECT_DIR = os.path.dirname(SETTINGS_DIR)
# ROOT_DIR is the top directory under source control
ROOT_DIR = os.path.dirname(PROJECT_DIR)

# SECURITY WARNING: keep the secret key used in production secret!
SECRET_KEY = os.environ.get("SECRET_KEY")

ADMINS = (
    # ('Your Name', 'your_email@example.com'),
)

# Application definition

INSTALLED_APPS = [
    "django.contrib.admin",
    "django.contrib.auth",
    "django.contrib.contenttypes",
    "django.contrib.sessions",
    "django.contrib.messages",
    "django.contrib.staticfiles",
    "licenses",
    "i18n",
]

THIRD_PARTY_APPS = ["django_distill"]

INSTALLED_APPS += THIRD_PARTY_APPS

MIDDLEWARE = [
    "django.middleware.security.SecurityMiddleware",
    "django.contrib.sessions.middleware.SessionMiddleware",
    "django.middleware.common.CommonMiddleware",
    "django.middleware.csrf.CsrfViewMiddleware",
    "django.contrib.auth.middleware.AuthenticationMiddleware",
    "django.contrib.messages.middleware.MessageMiddleware",
    "django.middleware.clickjacking.XFrameOptionsMiddleware",
]

ROOT_URLCONF = "cc_licenses.urls"

TEMPLATES = [
    {
        "BACKEND": "django.template.backends.django.DjangoTemplates",
        "DIRS": [os.path.join(PROJECT_DIR, "templates"),],
        "APP_DIRS": True,
        "OPTIONS": {
            "context_processors": [
                "django.template.context_processors.debug",
                "django.template.context_processors.request",
                "django.contrib.auth.context_processors.auth",
                "django.contrib.messages.context_processors.messages",
                "dealer.contrib.django.context_processor",
            ],
        },
    },
]

WSGI_APPLICATION = "cc_licenses.wsgi.application"


# Database
# https://docs.djangoproject.com/en/3.0/ref/settings/#databases

DATABASES = {
    "default": {
        "ENGINE": "django.db.backends.postgresql_psycopg2",
        "NAME": "cc_licenses",
    }
}

# Absolute filesystem path to the directory that will hold user-uploaded files.
# Example: "/home/media/media.lawrence.com/media/"
MEDIA_ROOT = os.path.join(ROOT_DIR, "public", "media")

# URL that handles the media served from MEDIA_ROOT. Make sure to use a
# trailing slash.
# Examples: "http://media.lawrence.com/media/", "http://example.com/media/"
MEDIA_URL = "/media/"

LOGGING = {
    "version": 1,
    "disable_existing_loggers": False,
    "filters": {"require_debug_false": {"()": "django.utils.log.RequireDebugFalse"}},
    "formatters": {
        "basic": {"format": "%(asctime)s %(name)-20s %(levelname)-8s %(message)s",},
    },
    "handlers": {
        "mail_admins": {
            "level": "ERROR",
            "filters": ["require_debug_false"],
            "class": "django.utils.log.AdminEmailHandler",
        },
        "console": {
            "level": "INFO",
            "class": "logging.StreamHandler",
            "formatter": "basic",
        },
    },
    "loggers": {
        "django.request": {
            "handlers": ["mail_admins"],
            "level": "ERROR",
            "propagate": True,
        },
        "django.security": {
            "handlers": ["mail_admins"],
            "level": "ERROR",
            "propagate": True,
        },
    },
    "root": {"handlers": ["console",], "level": "INFO",},
}

# Internationalization
# https://docs.djangoproject.com/en/1.11/topics/i18n/

# Language code for this installation. All choices can be found here:
# http://www.i18nguy.com/unicode/language-identifiers.html
LANGUAGE_CODE = "en-us"
LOCALE_PATHS = (os.path.join(ROOT_DIR, "locale"),)

# Teach Django about a few more languages
mi = Locale.parse("mi")
LANG_INFO["mi"] = {  # Maori
    "bidi": False,
    "code": "mi",
    "name": mi.get_display_name("en"),  # in english
    "name_local": mi.get_display_name("mi"),  # in their own language
}
LANG_INFO["zh-Hans"] = {
    "fallback": ["zh-hans"],
}
LANG_INFO["zh-Hant"] = {
    "fallback": ["zh-hant"],
}


# Local time zone for this installation. Choices can be found here:
# http://en.wikipedia.org/wiki/List_of_tz_zones_by_name
# although not all choices may be available on all operating systems.
# On Unix systems, a value of None will cause Django to use the same
# timezone as the operating system.
# If running in a Windows environment this must be set to the same as your
# system time zone.
TIME_ZONE = "America/New_York"

USE_I18N = True

USE_L10N = True

USE_TZ = True

# Static files (CSS, JavaScript, Images)
# https://docs.djangoproject.com/en/1.11/howto/static-files/
# Absolute path to the directory static files should be collected to.
# Don't put anything in this directory yourself; store your static files
# in apps' "static/" subdirectories and in STATICFILES_DIRS.
# Example: "/home/media/media.lawrence.com/static/"
STATIC_ROOT = os.path.join(ROOT_DIR, "public", "static")

# URL prefix for static files.
# Example: "http://media.lawrence.com/static/"
STATIC_URL = "/static/"

# Additional locations of static files
STATICFILES_DIRS = (os.path.join(PROJECT_DIR, "static"),)

# If using Celery, tell it to obey our logging configuration.
CELERYD_HIJACK_ROOT_LOGGER = False

# https://docs.djangoproject.com/en/1.9/topics/auth/passwords/#password-validation
AUTH_PASSWORD_VALIDATORS = [
    {
        "NAME": "django.contrib.auth.password_validation.UserAttributeSimilarityValidator",
    },
    {"NAME": "django.contrib.auth.password_validation.MinimumLengthValidator",},
    {"NAME": "django.contrib.auth.password_validation.CommonPasswordValidator",},
    {"NAME": "django.contrib.auth.password_validation.NumericPasswordValidator",},
]

# Make things more secure by default. Run "python manage.py check --deploy"
# for even more suggestions that you might want to add to the settings, depending
# on how the site uses SSL.
SECURE_CONTENT_TYPE_NOSNIFF = True
SECURE_BROWSER_XSS_FILTER = True
CSRF_COOKIE_HTTPONLY = True
X_FRAME_OPTIONS = "DENY"

# Percent translated that languages should be at or above
TRANSLATION_THRESHOLD = 80

# django-distill settings
<<<<<<< HEAD
DISTILL_DIR = f'{ROOT_DIR}/build/'

# By default, assume the translation data's repo is checked out beside this one.
TRANSLATION_REPOSITORY_DIRECTORY = os.path.join(ROOT_DIR, "..", "cc-licenses-data")
=======
DISTILL_DIR = f"{ROOT_DIR}/build/"
>>>>>>> 14883ca4
<|MERGE_RESOLUTION|>--- conflicted
+++ resolved
@@ -2,6 +2,7 @@
 Django settings for cc_licenses project.
 """
 import os
+
 from babel import Locale
 from django.conf.locale import LANG_INFO
 
@@ -201,11 +202,7 @@
 TRANSLATION_THRESHOLD = 80
 
 # django-distill settings
-<<<<<<< HEAD
-DISTILL_DIR = f'{ROOT_DIR}/build/'
+DISTILL_DIR = f"{ROOT_DIR}/build/"
 
 # By default, assume the translation data's repo is checked out beside this one.
-TRANSLATION_REPOSITORY_DIRECTORY = os.path.join(ROOT_DIR, "..", "cc-licenses-data")
-=======
-DISTILL_DIR = f"{ROOT_DIR}/build/"
->>>>>>> 14883ca4
+TRANSLATION_REPOSITORY_DIRECTORY = os.path.join(ROOT_DIR, "..", "cc-licenses-data")