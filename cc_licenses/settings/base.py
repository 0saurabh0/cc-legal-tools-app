--- conflicted
+++ resolved
@@ -207,13 +207,6 @@
 )
 
 # django-distill settings
-<<<<<<< HEAD
-# Put the static files in the data repo under "build"
-DISTILL_DIR = f"{TRANSLATION_REPOSITORY_DIRECTORY}/build/"
-
-# Django translations are in the transltion repo directory, under "locale".
-LOCALE_PATHS = (os.path.join(TRANSLATION_REPOSITORY_DIRECTORY, "locale"),)
-=======
 DISTILL_DIR = f"{TRANSLATION_REPOSITORY_DIRECTORY}/build/"
 
 TRANSIFEX = {
@@ -221,4 +214,6 @@
     "PROJECT_SLUG": "CC",
     "API_TOKEN": os.getenv("TRANSIFEX_API_TOKEN", "missing"),
 }
->>>>>>> 12af2358
+
+# Django translations are in the transltion repo directory, under "locale".
+LOCALE_PATHS = (os.path.join(TRANSLATION_REPOSITORY_DIRECTORY, "locale"),)