import os
import posixpath
import re
import urllib
import urllib.parse
from base64 import b64encode

from bs4 import NavigableString
from django.conf import settings
from django.urls import get_resolver
from polib import POEntry, POFile

from i18n import DEFAULT_LANGUAGE_CODE, LANGUAGE_CODE_REGEX
from i18n.utils import cc_to_django_language_code, get_default_language_for_jurisdiction


<<<<<<< HEAD
def generate_filename_to_save_static_view_output(output_dir, url):
    """
    Return absolute path where we want to save the output from the given url
    """
    if url == "/":
        return os.path.join(output_dir, "index.html")

    # print(url)
    parts = urlparse(url)
    path = parts.path
    path = path.lstrip("/")

    if url.endswith("/") or "/deed." in url or "/legalcode" in url:
        # We'll put the content as an index.html file under a directory named for the URL.
        # That way the URLs are right, and the web server *knows* these are HTML
        # files.
        output_filename = os.path.join(output_dir, path, f"index.html")
    else:
        # Just use the path from the URL.
        output_filename = os.path.join(output_dir, path)
    return output_filename


=======
>>>>>>> 59f71639
def save_bytes_to_file(bytes, output_filename):
    dirname = os.path.dirname(output_filename)
    if os.path.isfile(dirname):
        os.remove(dirname)
    os.makedirs(dirname, mode=0o755, exist_ok=True)
    with open(output_filename, "wb") as f:
        f.write(bytes)  # Bytes


class MockRequest:
    method = "GET"
    META = {}

    def __init__(self, path):
        self.path = path


def save_url_as_static_file(output_dir, url, relpath):
    """
    Get the output from the URL and save it in an appropriate file
    under output_dir. For making static files from a site.

    Pass in open_func just for testing, not in regular use.
    """
    # Was using test Client, but it runs middleware and fails at runtime because the
    # request host wasn't in the ALLOWED_HOSTS. So, resolve the URL and call the view
    # directly.
    resolver = get_resolver()
    match = resolver.resolve(url)  # ResolverMatch
    rsp = match.func(request=MockRequest(url), *match.args, **match.kwargs)
    if rsp.status_code != 200:
        raise ValueError(f"ERROR: Status {rsp.status_code} for url {url}")
    if hasattr(rsp, "render"):
        rsp.render()
<<<<<<< HEAD
    output_filename = generate_filename_to_save_static_view_output(output_dir, url)
    # print(f"{url} -> {output_filename}")
=======
    output_filename = os.path.join(output_dir, relpath)
    print(f"{url} -> {output_filename}")
>>>>>>> 59f71639
    save_bytes_to_file(rsp.content, output_filename)


def get_code_from_jurisdiction_url(url):
    pieces = urllib.parse.urlsplit(url).path.strip("/").split("/")
    try:
        code = pieces[1]
    except IndexError:
        code = ""
    return code


def get_license_url_from_legalcode_url(legalcode_url):
    """
    Return the URL of the license that this legalcode url is for.
    Legalcode URLs are like
    http://creativecommons.org/licenses/by/4.0/legalcode
    http://creativecommons.org/licenses/by/4.0/legalcode.es
    http://opensource.org/licenses/bsd-license.php

    License URLs are like
    http://creativecommons.org/licenses/by-nc-nd/4.0/
    http://creativecommons.org/licenses/BSD/
    """
    if legalcode_url == "http://opensource.org/licenses/bsd-license.php":
        return "http://creativecommons.org/licenses/BSD/"
    if legalcode_url == "http://opensource.org/licenses/mit-license.php":
        return "http://creativecommons.org/licenses/MIT/"

    regex = re.compile(r"^(.*)legalcode(\.%s)?" % LANGUAGE_CODE_REGEX)
    m = regex.match(legalcode_url)
    if m:
        return m.group(1)
    raise ValueError(f"regex did not match {legalcode_url}")


def parse_legalcode_filename(filename):
    """
    Given the filename where the HTML text of a license is stored,
    return a dictionary with the metadata we can figure out from it.

    The filename should not include any path. A trailing .html is okay.

    COPIED FROM
    https://github.com/creativecommons/cc-link-checker/blob/6bb2eae4151c5f7949b73f8d066c309f2413c4a5/link_checker.py#L231
    and modified a great deal.
    """

    basename = filename
    if basename.endswith(".html"):
        basename = basename[:-5]

    parts = basename.split("_")

    license = parts.pop(0)
    if license == "samplingplus":
        license = "sampling+"
    elif license == "nc-samplingplus":
        license = "nc-sampling+"

    license_code_for_url = license

    version = parts.pop(0)

    jurisdiction = None
    language = None
    if license.startswith("zero"):
        license_code_to_return = "CC0"
        path_base = "publicdomain"
    else:
        license_code_to_return = license
        path_base = "licenses"
        if parts and float(version) < 4.0:
            jurisdiction = parts.pop(0)

    if parts:
        language = parts.pop(0)

    if language:
        legalcode = f"legalcode.{language}"
    else:
        legalcode = False

    url = posixpath.join("http://creativecommons.org", path_base)
    url = posixpath.join(url, license_code_for_url)
    url = posixpath.join(url, version)

    if jurisdiction:
        url = posixpath.join(url, jurisdiction)
        cc_language_code = language or get_default_language_for_jurisdiction(
            jurisdiction, ""
        )
    else:
        cc_language_code = language or DEFAULT_LANGUAGE_CODE

    if legalcode:
        url = posixpath.join(url, legalcode)
    else:
        url = f"{url}/"

    if not cc_language_code:
        raise ValueError(f"What language? filename={filename}")

    # Make sure this is a valid language code (one we know about)
    django_language_code = cc_to_django_language_code(cc_language_code)
    if django_language_code not in settings.LANG_INFO:
        raise ValueError(
            f"Invalid language_code={cc_language_code} dj={django_language_code}"
        )

    data = dict(
        license_code=license_code_to_return,
        version=version,
        jurisdiction_code=jurisdiction or "",
        cc_language_code=cc_language_code,
        url=url,
        about_url=compute_about_url(license_code_for_url, version, jurisdiction or ""),
    )

    return data


def compute_about_url(license_code, version, jurisdiction_code):
    """
    Compute the canonical unique "about" URL for a license with the given attributes.
    Note that a "license" is language-independent, unlike a LegalCode
    but it can have a jurisdiction.q

    E.g.

    http://creativecommons.org/licenses/BSD/
    http://creativecommons.org/licenses/GPL/2.0/
    http://creativecommons.org/licenses/LGPL/2.1/
    http://creativecommons.org/licenses/MIT/
    http://creativecommons.org/licenses/by/2.0/
    http://creativecommons.org/licenses/publicdomain/
    http://creativecommons.org/publicdomain/zero/1.0/
    http://creativecommons.org/publicdomain/mark/1.0/
    http://creativecommons.org/licenses/nc-sampling+/1.0/
    http://creativecommons.org/licenses/devnations/2.0/
    http://creativecommons.org/licenses/by/3.0/nl/
    http://creativecommons.org/licenses/by-nc-nd/3.0/br/
    http://creativecommons.org/licenses/by/4.0/
    http://creativecommons.org/licenses/by-nc-nd/4.0/
    """
    base = "http://creativecommons.org"
    if license_code in ["BSD", "MIT"]:
        return f"{base}/licenses/{license_code}/"
    if "GPL" in license_code:
        return f"{base}/licenses/{license_code}/{version}/"
    prefix = "publicdomain" if license_code in ["CC0", "zero", "mark"] else "licenses"
    mostly = f"{base}/{prefix}/{license_code}/{version}/"
    if jurisdiction_code:
        return f"{mostly}{jurisdiction_code}/"
    return mostly


def validate_list_is_all_text(l):
    """
    Just for sanity, make sure all the elements of a list are types that
    we expect to be in there.  Convert it all to str and return the
    result.
    """
    newlist = []
    for i, value in enumerate(l):
        if type(value) == NavigableString:
            newlist.append(str(value))
            continue
        elif type(value) not in (str, list, dict):
            raise ValueError(f"Not a str, list, or dict: {type(value)}: {value}")
        if isinstance(value, list):
            newlist.append(validate_list_is_all_text(value))
        elif isinstance(value, dict):
            newlist.append(validate_dictionary_is_all_text(value))
        else:
            newlist.append(value)
    return newlist


def validate_dictionary_is_all_text(d):
    """
    Just for sanity, make sure all the keys and values of a dictionary are types that
    we expect to be in there.
    """
    newdict = dict()
    for k, v in d.items():
        assert isinstance(k, str)
        if type(v) == NavigableString:
            newdict[k] = str(v)
            continue
        elif type(v) not in (str, dict, list):
            raise ValueError(f"Not a str: k={k} {type(v)}: {v}")
        if isinstance(v, dict):
            newdict[k] = validate_dictionary_is_all_text(v)
        elif isinstance(v, list):
            newdict[k] = validate_list_is_all_text(v)
        else:
            newdict[k] = v
    return newdict


def save_dict_to_pofile(pofile: POFile, messages: dict):
    """
    We have a dictionary mapping string message keys to string message values
    or dictionaries of the same.
    Write out a .po file of the data.
    """
    for message_key, value in messages.items():
        pofile.append(POEntry(msgid=message_key, msgstr=value.strip()))


def strip_list_whitespace(direction: str, list_of_str: list) -> list:
    """Strips whitespace from strings in a list of strings

    Arguments:
        direction: (string) Determines whether to strip whitespace
        to the left, right, or both sides of a string
        list_of_str: (list) list of strings
    """
    if direction == "left":
        return [s.lstrip() for s in list_of_str]
    if direction == "right":
        return [s.rstrip() for s in list_of_str]
    return [s.strip() for s in list_of_str]


def cleanup_current_branch_output(branch_list: list) -> list:
    """cleanups the way git outputs the current branch

    for example: git branch --list
        some-branch
        * develop

        branch-list = ['some-branch', '* develop']

    The asterisks is attached to the current branch, and we want to remove
    this:
        branch-list = ['some-branch' 'develop']

    Arguments:
        branch-list (list) list of git branches.
    """
    cleaned_list = []
    for branch in branch_list:
        if "*" in branch:
            cleaned_branch = branch.replace("* ", "")
            cleaned_list.append(cleaned_branch)
        else:
            cleaned_list.append(branch)
    return cleaned_list


def clean_string(s):
    """
    Get a string into a canonical form - no whitespace at either end,
    no newlines, no double-spaces.
    """
    s = s.strip().replace("\n", " ").replace("  ", " ")
    while "  " in s:
        # If there were longer strings of spaces, need to iterate to replace... I guess.
        s = s.replace("  ", " ")
    return s


def b64encode_string(s: str) -> str:
    """
    b64encode the string and return the resulting string.
    """
    # This sequence is kind of counter-intuitive, so pull it out into
    # a util function so we're not worrying about it in the rest of the logic.
    bits = s.encode()
    encoded_bits = b64encode(bits)
    encoded_string = encoded_bits.decode()
    return encoded_string<|MERGE_RESOLUTION|>--- conflicted
+++ resolved
@@ -14,32 +14,6 @@
 from i18n.utils import cc_to_django_language_code, get_default_language_for_jurisdiction
 
 
-<<<<<<< HEAD
-def generate_filename_to_save_static_view_output(output_dir, url):
-    """
-    Return absolute path where we want to save the output from the given url
-    """
-    if url == "/":
-        return os.path.join(output_dir, "index.html")
-
-    # print(url)
-    parts = urlparse(url)
-    path = parts.path
-    path = path.lstrip("/")
-
-    if url.endswith("/") or "/deed." in url or "/legalcode" in url:
-        # We'll put the content as an index.html file under a directory named for the URL.
-        # That way the URLs are right, and the web server *knows* these are HTML
-        # files.
-        output_filename = os.path.join(output_dir, path, f"index.html")
-    else:
-        # Just use the path from the URL.
-        output_filename = os.path.join(output_dir, path)
-    return output_filename
-
-
-=======
->>>>>>> 59f71639
 def save_bytes_to_file(bytes, output_filename):
     dirname = os.path.dirname(output_filename)
     if os.path.isfile(dirname):
@@ -74,13 +48,8 @@
         raise ValueError(f"ERROR: Status {rsp.status_code} for url {url}")
     if hasattr(rsp, "render"):
         rsp.render()
-<<<<<<< HEAD
-    output_filename = generate_filename_to_save_static_view_output(output_dir, url)
-    # print(f"{url} -> {output_filename}")
-=======
     output_filename = os.path.join(output_dir, relpath)
     print(f"{url} -> {output_filename}")
->>>>>>> 59f71639
     save_bytes_to_file(rsp.content, output_filename)
 
 
